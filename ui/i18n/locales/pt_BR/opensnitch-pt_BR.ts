--- conflicted
+++ resolved
@@ -1,5 +1,6 @@
 <?xml version="1.0" encoding="utf-8"?>
-<!DOCTYPE TS><TS version="2.0" language="pt_BR" sourcelanguage="">
+<!DOCTYPE TS>
+<TS version="2.1" language="pt_BR">
 <context>
     <name>Dialog</name>
     <message>
@@ -8,88 +9,44 @@
         <translation type="unfinished"></translation>
     </message>
     <message>
-<<<<<<< HEAD
-        <location filename="../../../opensnitch/res/prompt.ui" line="311"/>
-=======
         <location filename="../../../opensnitch/res/prompt.ui" line="299"/>
->>>>>>> 49c171df
         <source>User ID</source>
         <translation>ID do usuário</translation>
     </message>
     <message>
-<<<<<<< HEAD
-        <location filename="../../../opensnitch/res/prompt.ui" line="345"/>
-=======
         <location filename="../../../opensnitch/res/prompt.ui" line="333"/>
->>>>>>> 49c171df
         <source>&lt;html&gt;&lt;head/&gt;&lt;body&gt;&lt;p&gt;&lt;span style=&quot; font-weight:600;&quot;&gt;Executed from&lt;/span&gt;&lt;/p&gt;&lt;/body&gt;&lt;/html&gt;</source>
         <translation>&lt;html&gt;&lt;head/&gt;&lt;body&gt;&lt;p&gt;&lt;span style=&quot; font-weight:600;&quot;&gt;Executado de&lt;/span&gt;&lt;/p&gt;&lt;/body&gt;&lt;/html&gt;</translation>
     </message>
     <message>
-<<<<<<< HEAD
-        <location filename="../../../opensnitch/res/prompt.ui" line="639"/>
-=======
         <location filename="../../../opensnitch/res/prompt.ui" line="630"/>
->>>>>>> 49c171df
         <source>TextLabel</source>
         <translation type="unfinished"></translation>
     </message>
     <message>
-<<<<<<< HEAD
-        <location filename="../../../opensnitch/res/prompt.ui" line="438"/>
-=======
         <location filename="../../../opensnitch/res/prompt.ui" line="426"/>
->>>>>>> 49c171df
         <source>Source IP</source>
         <translation>IP de origem</translation>
     </message>
     <message>
-<<<<<<< HEAD
-        <location filename="../../../opensnitch/res/prompt.ui" line="461"/>
-=======
         <location filename="../../../opensnitch/res/prompt.ui" line="449"/>
->>>>>>> 49c171df
         <source>Process ID</source>
         <translation>ID de processo</translation>
     </message>
     <message>
-<<<<<<< HEAD
-        <location filename="../../../opensnitch/res/prompt.ui" line="591"/>
-=======
         <location filename="../../../opensnitch/res/prompt.ui" line="582"/>
->>>>>>> 49c171df
         <source>Destination IP</source>
         <translation>IP de destino</translation>
     </message>
     <message>
-<<<<<<< HEAD
-        <location filename="../../../opensnitch/res/prompt.ui" line="614"/>
-=======
         <location filename="../../../opensnitch/res/prompt.ui" line="605"/>
->>>>>>> 49c171df
         <source>Dst Port</source>
         <translation>Porta Dst</translation>
     </message>
     <message>
-<<<<<<< HEAD
-        <location filename="../../../opensnitch/res/prompt.ui" line="150"/>
-        <source>Chromium Web Browser</source>
-        <translation type="unfinished"></translation>
-    </message>
-    <message>
-        <location filename="../../../opensnitch/res/prompt.ui" line="179"/>
-        <source>&lt;html&gt;&lt;head/&gt;&lt;body&gt;&lt;p&gt;/opt/google/chrome/bin/chrome --something abc --more-long  def --for-word-wrapping&lt;/p&gt;&lt;/body&gt;&lt;/html&gt;</source>
-        <translation type="unfinished"></translation>
-    </message>
-    <message>
-        <location filename="../../../opensnitch/res/prompt.ui" line="226"/>
-        <source>(/path/to/bin/chromium)</source>
-        <translation>(/caminho/para/bin/chromium)</translation>
-=======
         <location filename="../../../opensnitch/res/prompt.ui" line="226"/>
         <source>(/path/to/bin/chromium)</source>
         <translation type="obsolete">(/caminho/para/bin/chromium)</translation>
->>>>>>> 49c171df
     </message>
     <message>
         <location filename="../../../opensnitch/res/prompt.ui" line="271"/>
@@ -97,101 +54,57 @@
         <translation type="obsolete">O navegador da Web Chromium deseja se conectar a www.evilsocket.net na porta tcp 443. E talvez a www.goodsocket.net na porta 344</translation>
     </message>
     <message>
-<<<<<<< HEAD
-        <location filename="../../../opensnitch/res/prompt.ui" line="688"/>
-=======
         <location filename="../../../opensnitch/res/prompt.ui" line="679"/>
->>>>>>> 49c171df
         <source>from this executable</source>
         <translation>a partir deste executável</translation>
     </message>
     <message>
-<<<<<<< HEAD
-        <location filename="../../../opensnitch/res/prompt.ui" line="693"/>
-=======
         <location filename="../../../opensnitch/res/prompt.ui" line="684"/>
->>>>>>> 49c171df
         <source>from this command line</source>
         <translation>a partir desta linha de comando</translation>
     </message>
     <message>
-<<<<<<< HEAD
-        <location filename="../../../opensnitch/res/prompt.ui" line="698"/>
-=======
         <location filename="../../../opensnitch/res/prompt.ui" line="689"/>
->>>>>>> 49c171df
         <source>this destination port</source>
         <translation>esta porta de destino</translation>
     </message>
     <message>
-<<<<<<< HEAD
-        <location filename="../../../opensnitch/res/prompt.ui" line="703"/>
-=======
         <location filename="../../../opensnitch/res/prompt.ui" line="694"/>
->>>>>>> 49c171df
         <source>this user</source>
         <translation>este usuário</translation>
     </message>
     <message>
-<<<<<<< HEAD
-        <location filename="../../../opensnitch/res/prompt.ui" line="708"/>
-=======
         <location filename="../../../opensnitch/res/prompt.ui" line="699"/>
->>>>>>> 49c171df
         <source>this destination ip</source>
         <translation>este ip de destino</translation>
     </message>
     <message>
-<<<<<<< HEAD
-        <location filename="../../../opensnitch/res/prompt.ui" line="732"/>
-=======
         <location filename="../../../opensnitch/res/prompt.ui" line="723"/>
->>>>>>> 49c171df
         <source>once</source>
         <translation>uma vez</translation>
     </message>
     <message>
-<<<<<<< HEAD
-        <location filename="../../../opensnitch/res/prompt.ui" line="737"/>
-=======
         <location filename="../../../opensnitch/res/prompt.ui" line="728"/>
->>>>>>> 49c171df
         <source>30s</source>
         <translation type="unfinished"></translation>
     </message>
     <message>
-<<<<<<< HEAD
-        <location filename="../../../opensnitch/res/prompt.ui" line="742"/>
-=======
         <location filename="../../../opensnitch/res/prompt.ui" line="733"/>
->>>>>>> 49c171df
         <source>5m</source>
         <translation type="unfinished"></translation>
     </message>
     <message>
-<<<<<<< HEAD
-        <location filename="../../../opensnitch/res/prompt.ui" line="747"/>
-=======
         <location filename="../../../opensnitch/res/prompt.ui" line="738"/>
->>>>>>> 49c171df
         <source>15m</source>
         <translation type="unfinished"></translation>
     </message>
     <message>
-<<<<<<< HEAD
-        <location filename="../../../opensnitch/res/prompt.ui" line="752"/>
-=======
         <location filename="../../../opensnitch/res/prompt.ui" line="743"/>
->>>>>>> 49c171df
         <source>30m</source>
         <translation type="unfinished"></translation>
     </message>
     <message>
-<<<<<<< HEAD
-        <location filename="../../../opensnitch/res/prompt.ui" line="757"/>
-=======
         <location filename="../../../opensnitch/res/prompt.ui" line="748"/>
->>>>>>> 49c171df
         <source>1h</source>
         <translation type="unfinished"></translation>
     </message>
@@ -201,47 +114,27 @@
         <translation type="obsolete">para esta sessão</translation>
     </message>
     <message>
-<<<<<<< HEAD
-        <location filename="../../../opensnitch/res/prompt.ui" line="767"/>
-=======
         <location filename="../../../opensnitch/res/prompt.ui" line="758"/>
->>>>>>> 49c171df
         <source>forever</source>
         <translation>para sempre</translation>
     </message>
     <message>
-<<<<<<< HEAD
-        <location filename="../../../opensnitch/res/prompt.ui" line="793"/>
-=======
         <location filename="../../../opensnitch/res/prompt.ui" line="784"/>
->>>>>>> 49c171df
         <source>Deny</source>
         <translation>Negar</translation>
     </message>
     <message>
-<<<<<<< HEAD
-        <location filename="../../../opensnitch/res/prompt.ui" line="822"/>
-=======
         <location filename="../../../opensnitch/res/prompt.ui" line="813"/>
->>>>>>> 49c171df
         <source>Allow</source>
         <translation>Permitir</translation>
     </message>
     <message>
-<<<<<<< HEAD
-        <location filename="../../../opensnitch/res/prompt.ui" line="851"/>
-=======
         <location filename="../../../opensnitch/res/prompt.ui" line="842"/>
->>>>>>> 49c171df
         <source>+</source>
         <translation type="unfinished"></translation>
     </message>
     <message>
-<<<<<<< HEAD
-        <location filename="../../../opensnitch/res/prompt.ui" line="762"/>
-=======
         <location filename="../../../opensnitch/res/prompt.ui" line="753"/>
->>>>>>> 49c171df
         <source>until reboot</source>
         <translation>até reiniciar</translation>
     </message>
@@ -264,101 +157,57 @@
         <translation type="obsolete">&lt;html&gt;&lt;head/&gt;&lt;body&gt;&lt;p&gt;Este tempo limite é a contagem regressiva que você vê quando uma caixa de diálogo pop-up é exibida.&lt;/p&gt;&lt;/body&gt;&lt;/html&gt;</translation>
     </message>
     <message>
-<<<<<<< HEAD
-        <location filename="../../../opensnitch/res/preferences.ui" line="396"/>
-=======
         <location filename="../../../opensnitch/res/preferences.ui" line="399"/>
->>>>>>> 49c171df
         <source>Default timeout</source>
         <translation>Tempo limite padrão</translation>
     </message>
     <message>
-<<<<<<< HEAD
-        <location filename="../../../opensnitch/res/preferences.ui" line="299"/>
-=======
         <location filename="../../../opensnitch/res/preferences.ui" line="342"/>
->>>>>>> 49c171df
         <source>Pop-up default duration</source>
         <translation>Duração padrão do pop-up</translation>
     </message>
     <message>
-<<<<<<< HEAD
-        <location filename="../../../opensnitch/res/preferences.ui" line="447"/>
-=======
         <location filename="../../../opensnitch/res/preferences.ui" line="583"/>
->>>>>>> 49c171df
         <source>Default duration</source>
         <translation>Duração padrão</translation>
     </message>
     <message>
-<<<<<<< HEAD
-        <location filename="../../../opensnitch/res/preferences.ui" line="165"/>
-=======
         <location filename="../../../opensnitch/res/preferences.ui" line="162"/>
->>>>>>> 49c171df
         <source>Pop-up default action</source>
         <translation type="obsolete">Ação padrão de pop-up</translation>
     </message>
     <message>
-<<<<<<< HEAD
-        <location filename="../../../opensnitch/res/preferences.ui" line="486"/>
-=======
         <location filename="../../../opensnitch/res/preferences.ui" line="483"/>
->>>>>>> 49c171df
         <source>Default action</source>
         <translation type="obsolete">Ação padrão</translation>
     </message>
     <message>
-<<<<<<< HEAD
-        <location filename="../../../opensnitch/res/preferences.ui" line="175"/>
-=======
         <location filename="../../../opensnitch/res/preferences.ui" line="325"/>
->>>>>>> 49c171df
         <source>Default target</source>
         <translation>Alvo padrão</translation>
     </message>
     <message>
-<<<<<<< HEAD
-        <location filename="../../../opensnitch/res/preferences.ui" line="271"/>
-=======
         <location filename="../../../opensnitch/res/preferences.ui" line="186"/>
->>>>>>> 49c171df
         <source>center</source>
         <translation>centro</translation>
     </message>
     <message>
-<<<<<<< HEAD
-        <location filename="../../../opensnitch/res/preferences.ui" line="276"/>
-=======
         <location filename="../../../opensnitch/res/preferences.ui" line="191"/>
->>>>>>> 49c171df
         <source>top right</source>
         <translation>superior direito</translation>
     </message>
     <message>
-<<<<<<< HEAD
-        <location filename="../../../opensnitch/res/preferences.ui" line="281"/>
-=======
         <location filename="../../../opensnitch/res/preferences.ui" line="196"/>
->>>>>>> 49c171df
         <source>bottom right</source>
         <translation>inferior direito</translation>
     </message>
     <message>
-<<<<<<< HEAD
-        <location filename="../../../opensnitch/res/preferences.ui" line="286"/>
-=======
         <location filename="../../../opensnitch/res/preferences.ui" line="201"/>
->>>>>>> 49c171df
         <source>top left</source>
         <translation>superior esquerdo</translation>
     </message>
     <message>
-<<<<<<< HEAD
-        <location filename="../../../opensnitch/res/preferences.ui" line="291"/>
-=======
         <location filename="../../../opensnitch/res/preferences.ui" line="206"/>
->>>>>>> 49c171df
         <source>bottom left</source>
         <translation>inferior esquerdo</translation>
     </message>
@@ -368,101 +217,57 @@
         <translation type="obsolete">Posição padrão da caixa de diálogo de prompt na tela</translation>
     </message>
     <message>
-<<<<<<< HEAD
-        <location filename="../../../opensnitch/res/preferences.ui" line="233"/>
-=======
         <location filename="../../../opensnitch/res/preferences.ui" line="290"/>
->>>>>>> 49c171df
         <source>by executable</source>
         <translation>por executável</translation>
     </message>
     <message>
-<<<<<<< HEAD
-        <location filename="../../../opensnitch/res/preferences.ui" line="238"/>
-=======
         <location filename="../../../opensnitch/res/preferences.ui" line="295"/>
->>>>>>> 49c171df
         <source>by command line</source>
         <translation>por linha de comando</translation>
     </message>
     <message>
-<<<<<<< HEAD
-        <location filename="../../../opensnitch/res/preferences.ui" line="243"/>
-=======
         <location filename="../../../opensnitch/res/preferences.ui" line="300"/>
->>>>>>> 49c171df
         <source>by destination port</source>
         <translation>por porta de destino</translation>
     </message>
     <message>
-<<<<<<< HEAD
-        <location filename="../../../opensnitch/res/preferences.ui" line="248"/>
-=======
         <location filename="../../../opensnitch/res/preferences.ui" line="305"/>
->>>>>>> 49c171df
         <source>by destination ip</source>
         <translation>por ip de destino</translation>
     </message>
     <message>
-<<<<<<< HEAD
-        <location filename="../../../opensnitch/res/preferences.ui" line="253"/>
-=======
         <location filename="../../../opensnitch/res/preferences.ui" line="310"/>
->>>>>>> 49c171df
         <source>by user id</source>
         <translation>por id de usuário</translation>
     </message>
     <message>
-<<<<<<< HEAD
-        <location filename="../../../opensnitch/res/preferences.ui" line="550"/>
-=======
         <location filename="../../../opensnitch/res/preferences.ui" line="695"/>
->>>>>>> 49c171df
         <source>once</source>
         <translation>uma vez</translation>
     </message>
     <message>
-<<<<<<< HEAD
-        <location filename="../../../opensnitch/res/preferences.ui" line="127"/>
-=======
         <location filename="../../../opensnitch/res/preferences.ui" line="226"/>
->>>>>>> 49c171df
         <source>30s</source>
         <translation type="unfinished"></translation>
     </message>
     <message>
-<<<<<<< HEAD
-        <location filename="../../../opensnitch/res/preferences.ui" line="132"/>
-=======
         <location filename="../../../opensnitch/res/preferences.ui" line="231"/>
->>>>>>> 49c171df
         <source>5m</source>
         <translation type="unfinished"></translation>
     </message>
     <message>
-<<<<<<< HEAD
-        <location filename="../../../opensnitch/res/preferences.ui" line="137"/>
-=======
         <location filename="../../../opensnitch/res/preferences.ui" line="236"/>
->>>>>>> 49c171df
         <source>15m</source>
         <translation type="unfinished"></translation>
     </message>
     <message>
-<<<<<<< HEAD
-        <location filename="../../../opensnitch/res/preferences.ui" line="142"/>
-=======
         <location filename="../../../opensnitch/res/preferences.ui" line="241"/>
->>>>>>> 49c171df
         <source>30m</source>
         <translation type="unfinished"></translation>
     </message>
     <message>
-<<<<<<< HEAD
-        <location filename="../../../opensnitch/res/preferences.ui" line="147"/>
-=======
         <location filename="../../../opensnitch/res/preferences.ui" line="246"/>
->>>>>>> 49c171df
         <source>1h</source>
         <translation type="unfinished"></translation>
     </message>
@@ -472,194 +277,94 @@
         <translation type="obsolete">para esta sessão</translation>
     </message>
     <message>
-<<<<<<< HEAD
-        <location filename="../../../opensnitch/res/preferences.ui" line="157"/>
-=======
         <location filename="../../../opensnitch/res/preferences.ui" line="256"/>
->>>>>>> 49c171df
         <source>forever</source>
         <translation>para sempre</translation>
     </message>
     <message>
-<<<<<<< HEAD
-        <location filename="../../../opensnitch/res/preferences.ui" line="592"/>
-=======
         <location filename="../../../opensnitch/res/preferences.ui" line="737"/>
->>>>>>> 49c171df
         <source>deny</source>
         <translation>negar</translation>
     </message>
     <message>
-<<<<<<< HEAD
-        <location filename="../../../opensnitch/res/preferences.ui" line="601"/>
-=======
         <location filename="../../../opensnitch/res/preferences.ui" line="746"/>
->>>>>>> 49c171df
         <source>allow</source>
         <translation>permitir</translation>
     </message>
     <message>
-<<<<<<< HEAD
-        <location filename="../../../opensnitch/res/preferences.ui" line="380"/>
-=======
         <location filename="../../../opensnitch/res/preferences.ui" line="406"/>
->>>>>>> 49c171df
         <source>Disable pop-ups, only display an alert</source>
         <translation>Desativar pop-ups, exibir apenas um alerta</translation>
     </message>
     <message>
-<<<<<<< HEAD
-        <location filename="../../../opensnitch/res/preferences.ui" line="404"/>
-=======
         <location filename="../../../opensnitch/res/preferences.ui" line="540"/>
->>>>>>> 49c171df
         <source>Nodes</source>
         <translation type="unfinished"></translation>
     </message>
     <message>
-<<<<<<< HEAD
-        <location filename="../../../opensnitch/res/preferences.ui" line="410"/>
-=======
         <location filename="../../../opensnitch/res/preferences.ui" line="546"/>
->>>>>>> 49c171df
         <source>Process monitor method</source>
         <translation>Método de monitoramento de processo</translation>
     </message>
     <message>
-<<<<<<< HEAD
-        <location filename="../../../opensnitch/res/preferences.ui" line="444"/>
-=======
         <location filename="../../../opensnitch/res/preferences.ui" line="580"/>
->>>>>>> 49c171df
         <source>&lt;html&gt;&lt;head/&gt;&lt;body&gt;&lt;p&gt;The default duration will take place when there&apos;s no UI connected.&lt;/p&gt;&lt;/body&gt;&lt;/html&gt;</source>
         <translation>&lt;html&gt;&lt;head/&gt;&lt;body&gt;&lt;p&gt;A duração padrão ocorrerá quando não houver interface do usuário conectada.&lt;/p&gt;&lt;/body&gt;&lt;/html&gt;</translation>
     </message>
     <message>
-<<<<<<< HEAD
-        <location filename="../../../opensnitch/res/preferences.ui" line="568"/>
-=======
         <location filename="../../../opensnitch/res/preferences.ui" line="713"/>
->>>>>>> 49c171df
         <source>&lt;html&gt;&lt;head/&gt;&lt;body&gt;&lt;p&gt;Address of the node.&lt;/p&gt;&lt;p&gt;Default: unix:///tmp/osui.sock (unix:// is mandatory if it&apos;s a Unix socket)&lt;/p&gt;&lt;p&gt;It can also be an IP address with the port: 127.0.0.1:50051&lt;/p&gt;&lt;/body&gt;&lt;/html&gt;</source>
         <translation>&lt;html&gt;&lt;head/&gt;&lt;body&gt;&lt;p&gt;Endereço do nó.&lt;/p&gt;&lt;p&gt;Padrão: unix:///tmp/osui.sock (unix:// é obrigatório se for um soquete Unix)&lt;/p&gt;&lt;p&gt;Também pode ser um endereço IP com a porta: 127.0.0.1:50051&lt;/p&gt;&lt;/body&gt;&lt;/html&gt;</translation>
     </message>
     <message>
-<<<<<<< HEAD
-        <location filename="../../../opensnitch/res/preferences.ui" line="571"/>
-=======
         <location filename="../../../opensnitch/res/preferences.ui" line="716"/>
->>>>>>> 49c171df
         <source>Address</source>
         <translation>Endereço</translation>
     </message>
     <message>
-<<<<<<< HEAD
-        <location filename="../../../opensnitch/res/preferences.ui" line="708"/>
-=======
         <location filename="../../../opensnitch/res/preferences.ui" line="856"/>
->>>>>>> 49c171df
         <source>Default log level</source>
         <translation>Nível de registro padrão</translation>
     </message>
     <message>
-<<<<<<< HEAD
-        <location filename="../../../opensnitch/res/preferences.ui" line="619"/>
-=======
         <location filename="../../../opensnitch/res/preferences.ui" line="764"/>
->>>>>>> 49c171df
         <source>Version</source>
         <translation>Versão</translation>
     </message>
     <message>
-<<<<<<< HEAD
-        <location filename="../../../opensnitch/res/preferences.ui" line="483"/>
-=======
         <location filename="../../../opensnitch/res/preferences.ui" line="619"/>
->>>>>>> 49c171df
         <source>&lt;html&gt;&lt;head/&gt;&lt;body&gt;&lt;p&gt;The default action will take place when there&apos;s no UI connected.&lt;/p&gt;&lt;/body&gt;&lt;/html&gt;</source>
         <translation>&lt;html&gt;&lt;head/&gt;&lt;body&gt;&lt;p&gt;A ação padrão ocorrerá quando não houver interface do usuário conectada.&lt;/p&gt;&lt;/body&gt;&lt;/html&gt;</translation>
     </message>
     <message>
-<<<<<<< HEAD
-        <location filename="../../../opensnitch/res/preferences.ui" line="526"/>
-        <source>proc</source>
-        <translation type="unfinished"></translation>
-    </message>
-    <message>
-        <location filename="../../../opensnitch/res/preferences.ui" line="536"/>
-        <source>audit</source>
-        <translation>auditar</translation>
-    </message>
-    <message>
-        <location filename="../../../opensnitch/res/preferences.ui" line="541"/>
-        <source>ftrace</source>
-        <translation type="unfinished"></translation>
-    </message>
-    <message>
-        <location filename="../../../opensnitch/res/preferences.ui" line="427"/>
-=======
         <location filename="../../../opensnitch/res/preferences.ui" line="681"/>
         <source>audit</source>
         <translation type="obsolete">auditar</translation>
     </message>
     <message>
         <location filename="../../../opensnitch/res/preferences.ui" line="563"/>
->>>>>>> 49c171df
         <source>&lt;html&gt;&lt;head/&gt;&lt;body&gt;&lt;p&gt;Log file to write logs.&lt;br/&gt;&lt;/p&gt;&lt;p&gt;/dev/stdout will print logs to the standard output.&lt;/p&gt;&lt;/body&gt;&lt;/html&gt;</source>
         <translation>&lt;html&gt;&lt;head/&gt;&lt;body&gt;&lt;p&gt;Arquivo de log para gravar logs.&lt;br/&gt;&lt;/p&gt;&lt;p&gt;/dev/stdout irá imprimir registros na saída padrão.&lt;/p&gt;&lt;/body&gt;&lt;/html&gt;</translation>
     </message>
     <message>
-<<<<<<< HEAD
-        <location filename="../../../opensnitch/res/preferences.ui" line="430"/>
-=======
         <location filename="../../../opensnitch/res/preferences.ui" line="566"/>
->>>>>>> 49c171df
         <source>Log file</source>
         <translation>Arquivo de log</translation>
     </message>
     <message>
-<<<<<<< HEAD
-        <location filename="../../../opensnitch/res/preferences.ui" line="630"/>
-        <source>DEBUG</source>
-        <translation type="unfinished"></translation>
-    </message>
-    <message>
-        <location filename="../../../opensnitch/res/preferences.ui" line="635"/>
-        <source>INFO</source>
-        <translation type="unfinished"></translation>
-    </message>
-    <message>
-        <location filename="../../../opensnitch/res/preferences.ui" line="640"/>
-=======
         <location filename="../../../opensnitch/res/preferences.ui" line="788"/>
->>>>>>> 49c171df
         <source>IMPORTANT</source>
         <translation type="obsolete">IMPORTANTE</translation>
     </message>
     <message>
-<<<<<<< HEAD
-        <location filename="../../../opensnitch/res/preferences.ui" line="645"/>
-=======
         <location filename="../../../opensnitch/res/preferences.ui" line="793"/>
->>>>>>> 49c171df
         <source>WARNING</source>
         <translation type="obsolete">ADVERTÊNCIA</translation>
     </message>
     <message>
-<<<<<<< HEAD
-        <location filename="../../../opensnitch/res/preferences.ui" line="650"/>
-        <source>ERROR</source>
-        <translation>ERRO</translation>
-    </message>
-    <message>
-        <location filename="../../../opensnitch/res/preferences.ui" line="655"/>
-        <source>FATAL</source>
-        <translation type="unfinished"></translation>
-=======
         <location filename="../../../opensnitch/res/preferences.ui" line="798"/>
         <source>ERROR</source>
         <translation type="obsolete">ERRO</translation>
->>>>>>> 49c171df
     </message>
     <message>
         <location filename="../../../opensnitch/res/preferences.ui" line="578"/>
@@ -672,74 +377,42 @@
         <translation type="obsolete">Interceptar conexões desconhecidas</translation>
     </message>
     <message>
-<<<<<<< HEAD
-        <location filename="../../../opensnitch/res/preferences.ui" line="499"/>
-=======
         <location filename="../../../opensnitch/res/preferences.ui" line="638"/>
->>>>>>> 49c171df
         <source>HostName</source>
         <translation type="unfinished"></translation>
     </message>
     <message>
-<<<<<<< HEAD
-        <location filename="../../../opensnitch/res/preferences.ui" line="667"/>
-=======
         <location filename="../../../opensnitch/res/preferences.ui" line="815"/>
->>>>>>> 49c171df
         <source>unix:///tmp/osui.sock</source>
         <translation type="unfinished"></translation>
     </message>
     <message>
-<<<<<<< HEAD
-        <location filename="../../../opensnitch/res/preferences.ui" line="555"/>
-=======
         <location filename="../../../opensnitch/res/preferences.ui" line="700"/>
->>>>>>> 49c171df
         <source>until restart</source>
         <translation>até reiniciar</translation>
     </message>
     <message>
-<<<<<<< HEAD
-        <location filename="../../../opensnitch/res/preferences.ui" line="560"/>
-=======
         <location filename="../../../opensnitch/res/preferences.ui" line="705"/>
->>>>>>> 49c171df
         <source>always</source>
         <translation>sempre</translation>
     </message>
     <message>
-<<<<<<< HEAD
-        <location filename="../../../opensnitch/res/preferences.ui" line="679"/>
-=======
         <location filename="../../../opensnitch/res/preferences.ui" line="827"/>
->>>>>>> 49c171df
         <source>/var/log/opensnitchd.log</source>
         <translation type="unfinished"></translation>
     </message>
     <message>
-<<<<<<< HEAD
-        <location filename="../../../opensnitch/res/preferences.ui" line="684"/>
-=======
         <location filename="../../../opensnitch/res/preferences.ui" line="832"/>
->>>>>>> 49c171df
         <source>/dev/stdout</source>
         <translation type="unfinished"></translation>
     </message>
     <message>
-<<<<<<< HEAD
-        <location filename="../../../opensnitch/res/preferences.ui" line="460"/>
-=======
         <location filename="../../../opensnitch/res/preferences.ui" line="596"/>
->>>>>>> 49c171df
         <source>Apply configuration to all nodes</source>
         <translation>Aplicar configuração a todos os nodes</translation>
     </message>
     <message>
-<<<<<<< HEAD
-        <location filename="../../../opensnitch/res/preferences.ui" line="723"/>
-=======
         <location filename="../../../opensnitch/res/preferences.ui" line="871"/>
->>>>>>> 49c171df
         <source>Database</source>
         <translation>Base de dados</translation>
     </message>
@@ -749,20 +422,12 @@
         <translation type="obsolete">Nome do banco de dados</translation>
     </message>
     <message>
-<<<<<<< HEAD
-        <location filename="../../../opensnitch/res/preferences.ui" line="798"/>
-=======
         <location filename="../../../opensnitch/res/preferences.ui" line="946"/>
->>>>>>> 49c171df
         <source>In memory</source>
         <translation>Na memória</translation>
     </message>
     <message>
-<<<<<<< HEAD
-        <location filename="../../../opensnitch/res/preferences.ui" line="803"/>
-=======
         <location filename="../../../opensnitch/res/preferences.ui" line="951"/>
->>>>>>> 49c171df
         <source>File</source>
         <translation>Arquivo</translation>
     </message>
@@ -772,75 +437,38 @@
         <translation type="obsolete">/caminho/para/o/arquivo.db</translation>
     </message>
     <message>
-<<<<<<< HEAD
-        <location filename="../../../opensnitch/res/preferences.ui" line="840"/>
-=======
         <location filename="../../../opensnitch/res/preferences.ui" line="1008"/>
->>>>>>> 49c171df
         <source>Close</source>
         <translation>Fechar</translation>
     </message>
     <message>
-<<<<<<< HEAD
-        <location filename="../../../opensnitch/res/preferences.ui" line="851"/>
-=======
         <location filename="../../../opensnitch/res/preferences.ui" line="1019"/>
->>>>>>> 49c171df
         <source>Apply</source>
         <translation>Aplicar</translation>
     </message>
     <message>
-<<<<<<< HEAD
-        <location filename="../../../opensnitch/res/preferences.ui" line="862"/>
-=======
         <location filename="../../../opensnitch/res/preferences.ui" line="1030"/>
->>>>>>> 49c171df
         <source>Save</source>
         <translation>Salvar</translation>
     </message>
     <message>
-<<<<<<< HEAD
-        <location filename="../../../opensnitch/res/preferences.ui" line="152"/>
-=======
         <location filename="../../../opensnitch/res/preferences.ui" line="251"/>
->>>>>>> 49c171df
         <source>until reboot</source>
         <translation>até reiniciar</translation>
     </message>
     <message>
-<<<<<<< HEAD
-        <location filename="../../../opensnitch/res/preferences.ui" line="770"/>
-=======
         <location filename="../../../opensnitch/res/preferences.ui" line="918"/>
->>>>>>> 49c171df
         <source>Database type</source>
         <translation>Tipo de banco de dados</translation>
     </message>
     <message>
-<<<<<<< HEAD
-        <location filename="../../../opensnitch/res/preferences.ui" line="777"/>
-=======
         <location filename="../../../opensnitch/res/preferences.ui" line="925"/>
->>>>>>> 49c171df
         <source>Select</source>
         <translation>Selecionar</translation>
     </message>
     <message>
         <location filename="../../../opensnitch/res/preferences.ui" line="83"/>
         <source>Configure the</source>
-<<<<<<< HEAD
-        <translation>Configure o</translation>
-    </message>
-    <message>
-        <location filename="../../../opensnitch/res/preferences.ui" line="86"/>
-        <source>Pop-ups default options</source>
-        <translation>Opções padrão de pop-ups</translation>
-    </message>
-    <message>
-        <location filename="../../../opensnitch/res/preferences.ui" line="92"/>
-        <source>Pop-ups default position on screen</source>
-        <translation>Posição padrão dos pop-ups na tela</translation>
-=======
         <translation type="obsolete">Configure o</translation>
     </message>
     <message>
@@ -852,142 +480,91 @@
         <location filename="../../../opensnitch/res/preferences.ui" line="367"/>
         <source>Pop-ups default position on screen</source>
         <translation type="obsolete">Posição padrão dos pop-ups na tela</translation>
->>>>>>> 49c171df
     </message>
     <message>
         <location filename="../../../opensnitch/res/preferences.ui" line="105"/>
         <source>&lt;html&gt;&lt;head/&gt;&lt;body&gt;&lt;p&gt;The advanced view allows you to apply more filters on a connection&lt;/p&gt;&lt;p&gt;when a pop-up appears.&lt;/p&gt;&lt;/body&gt;&lt;/html&gt;</source>
-<<<<<<< HEAD
-        <translation>&lt;html&gt;&lt;head/&gt;&lt;body&gt;&lt;p&gt;A visualização avançada permite que você aplique mais filtros em uma conexão&lt;/p&gt;&lt;p&gt;quando um pop-up aparece.&lt;/p&gt;&lt;/body&gt;&lt;/html&gt;</translation>
-    </message>
-    <message>
-        <location filename="../../../opensnitch/res/preferences.ui" line="108"/>
-=======
         <translation type="obsolete">&lt;html&gt;&lt;head/&gt;&lt;body&gt;&lt;p&gt;A visualização avançada permite que você aplique mais filtros em uma conexão&lt;/p&gt;&lt;p&gt;quando um pop-up aparece.&lt;/p&gt;&lt;/body&gt;&lt;/html&gt;</translation>
     </message>
     <message>
         <location filename="../../../opensnitch/res/preferences.ui" line="361"/>
->>>>>>> 49c171df
         <source>Show advanced view by default</source>
         <translation>Mostrar visualização avançada por padrão</translation>
     </message>
     <message>
-<<<<<<< HEAD
-        <location filename="../../../opensnitch/res/preferences.ui" line="168"/>
-=======
         <location filename="../../../opensnitch/res/preferences.ui" line="526"/>
->>>>>>> 49c171df
         <source>Action</source>
         <translation>Ação</translation>
     </message>
     <message>
-<<<<<<< HEAD
-        <location filename="../../../opensnitch/res/preferences.ui" line="188"/>
-=======
         <location filename="../../../opensnitch/res/preferences.ui" line="377"/>
->>>>>>> 49c171df
         <source>&lt;html&gt;&lt;head/&gt;&lt;body&gt;&lt;p&gt;If checked, the pop-ups will be displayed with the advanced view active.&lt;/p&gt;&lt;/body&gt;&lt;/html&gt;</source>
         <translation>&lt;html&gt;&lt;head/&gt;&lt;body&gt;&lt;p&gt;Se marcado, os pop-ups serão exibidos com a visualização avançada ativa.&lt;/p&gt;&lt;/body&gt;&lt;/html&gt;</translation>
     </message>
     <message>
-<<<<<<< HEAD
-        <location filename="../../../opensnitch/res/preferences.ui" line="302"/>
-=======
         <location filename="../../../opensnitch/res/preferences.ui" line="345"/>
->>>>>>> 49c171df
         <source>Duration</source>
         <translation>Duração</translation>
     </message>
     <message>
-<<<<<<< HEAD
-        <location filename="../../../opensnitch/res/preferences.ui" line="315"/>
-=======
         <location filename="../../../opensnitch/res/preferences.ui" line="270"/>
->>>>>>> 49c171df
         <source>&lt;html&gt;&lt;head/&gt;&lt;body&gt;&lt;p&gt;By default when a new pop-up appears, in its simplest form, you&apos;ll be able to filter connections or applications by one property of the connection (executable, port, IP, etc).&lt;/p&gt;&lt;p&gt;With these options, you can choose multiple fields to filter connections for.&lt;/p&gt;&lt;/body&gt;&lt;/html&gt;</source>
         <translation>&lt;html&gt;&lt;head/&gt;&lt;body&gt;&lt;p&gt;Por padrão, quando um novo pop-up aparece, em sua forma mais simples, você será capaz de filtrar conexões ou aplicativos por uma propriedade da conexão (executável, porta, IP, etc).&lt;/p&gt;&lt;p&gt;Com essas opções, você pode escolher vários campos para filtrar conexões para.&lt;/p&gt;&lt;/body&gt;&lt;/html&gt;</translation>
     </message>
     <message>
-<<<<<<< HEAD
-        <location filename="../../../opensnitch/res/preferences.ui" line="318"/>
-=======
         <location filename="../../../opensnitch/res/preferences.ui" line="273"/>
->>>>>>> 49c171df
         <source>Filter connections also by:</source>
         <translation>Filtre as conexões também por:</translation>
     </message>
     <message>
         <location filename="../../../opensnitch/res/preferences.ui" line="365"/>
         <source>If checked, this field will be checked when a pop-up is displayed</source>
-<<<<<<< HEAD
-        <translation>Se marcado, este campo será verificado quando um pop-up for exibido</translation>
-    </message>
-    <message>
-        <location filename="../../../opensnitch/res/preferences.ui" line="336"/>
-=======
         <translation type="obsolete">Se marcado, este campo será verificado quando um pop-up for exibido</translation>
     </message>
     <message>
         <location filename="../../../opensnitch/res/preferences.ui" line="97"/>
->>>>>>> 49c171df
         <source>User ID</source>
         <translation>ID do usuário</translation>
     </message>
     <message>
-<<<<<<< HEAD
-        <location filename="../../../opensnitch/res/preferences.ui" line="352"/>
-=======
         <location filename="../../../opensnitch/res/preferences.ui" line="113"/>
->>>>>>> 49c171df
         <source>Destination port</source>
         <translation>Porta de destino</translation>
     </message>
     <message>
-<<<<<<< HEAD
-        <location filename="../../../opensnitch/res/preferences.ui" line="368"/>
-=======
         <location filename="../../../opensnitch/res/preferences.ui" line="129"/>
->>>>>>> 49c171df
         <source>Destination IP</source>
         <translation>IP de destino</translation>
     </message>
     <message>
-<<<<<<< HEAD
-        <location filename="../../../opensnitch/res/preferences.ui" line="393"/>
-=======
         <location filename="../../../opensnitch/res/preferences.ui" line="396"/>
->>>>>>> 49c171df
         <source>&lt;html&gt;&lt;head/&gt;&lt;body&gt;&lt;p&gt;This timeout is the countdown you see when a pop-up dialog is shown.&lt;/p&gt;&lt;p&gt;If the pop-up is not answered, the default options will be applied.&lt;/p&gt;&lt;/body&gt;&lt;/html&gt;</source>
         <translation>&lt;html&gt;&lt;head/&gt;&lt;body&gt;&lt;p&gt;Este tempo limite é a contagem regressiva que você vê quando uma caixa de diálogo pop-up é exibida.&lt;/p&gt;&lt;p&gt;Se o pop-up não for respondido, as opções padrão serão aplicadas.&lt;/p&gt;&lt;/body&gt;&lt;/html&gt;</translation>
     </message>
     <message>
-<<<<<<< HEAD
-        <location filename="../../../opensnitch/res/preferences.ui" line="531"/>
-        <source>ebpf</source>
-=======
         <location filename="../../../opensnitch/res/preferences.ui" line="358"/>
         <source>The advanced view allows you to easily select multiple fields to filter connections</source>
-        <translation type="unfinished"></translation>
+        <translation>A visualização avançada permite que você selecione facilmente vários campos para filtrar conexões</translation>
     </message>
     <message>
         <location filename="../../../opensnitch/res/preferences.ui" line="126"/>
         <source>If checked, this field will be selected when a pop-up is displayed</source>
-        <translation type="unfinished"></translation>
+        <translation>Se marcado, este campo será selecionado quando um pop-up for exibido</translation>
     </message>
     <message>
         <location filename="../../../opensnitch/res/preferences.ui" line="166"/>
         <source>&lt;html&gt;&lt;head/&gt;&lt;body&gt;&lt;p&gt;Pop-up default action.&lt;/p&gt;&lt;p&gt;When a new outgoing connection is about to be established, this action will be selected by default, so if the timeout fires, this is the option that will be applied.&lt;/p&gt;&lt;p&gt;&lt;br/&gt;&lt;/p&gt;&lt;p&gt;While a pop-up is asking the user to allow or deny a connection:&lt;/p&gt;&lt;p&gt;1. new outgoing connections are denied.&lt;/p&gt;&lt;p&gt;2. known connections are allowed or denied based on the rules defined by the user.&lt;/p&gt;&lt;/body&gt;&lt;/html&gt;</source>
-        <translation type="unfinished"></translation>
+        <translation>&lt;html&gt;&lt;head/&gt;&lt;body&gt;&lt;p&gt;Ação padrão de pop-up.&lt;/p&gt;&lt;p&gt;Quando uma nova conexão de saída está prestes a ser estabelecida, esta ação será selecionada por padrão, então se o tempo limite disparar, esta é a opção que será aplicada.&lt;/p&gt;&lt;p&gt;&lt;br/&gt;&lt;/p&gt;&lt;p&gt;Enquanto um pop-up pede ao usuário para permitir ou negar uma conexão:&lt;/p&gt;&lt;p&gt;1. novas conexões de saída são negadas.&lt;/p&gt;&lt;p&gt;2. conexões conhecidas são permitidas ou negadas com base nas regras definidas pelo usuário.&lt;/p&gt;&lt;/body&gt;&lt;/html&gt;</translation>
     </message>
     <message>
         <location filename="../../../opensnitch/res/preferences.ui" line="622"/>
         <source>Default action when the GUI is disconnected</source>
-        <translation type="unfinished"></translation>
+        <translation>Ação padrão quando a GUI é desconectada</translation>
     </message>
     <message>
         <location filename="../../../opensnitch/res/preferences.ui" line="726"/>
         <source>Debug invalid connections</source>
-        <translation type="unfinished"></translation>
+        <translation>Depurar conexões inválidas</translation>
     </message>
     <message>
         <location filename="../../../opensnitch/res/preferences.ui" line="39"/>
@@ -997,52 +574,52 @@
     <message>
         <location filename="../../../opensnitch/res/preferences.ui" line="80"/>
         <source>Default options</source>
-        <translation type="unfinished"></translation>
+        <translation>Opções padrão</translation>
     </message>
     <message>
         <location filename="../../../opensnitch/res/preferences.ui" line="332"/>
         <source>Default position on screen</source>
-        <translation type="unfinished"></translation>
+        <translation>Posição padrão na tela</translation>
     </message>
     <message>
         <location filename="../../../opensnitch/res/preferences.ui" line="437"/>
         <source>any temporary rules</source>
-        <translation type="unfinished"></translation>
+        <translation>quaisquer regras temporárias</translation>
     </message>
     <message>
         <location filename="../../../opensnitch/res/preferences.ui" line="450"/>
         <source>&lt;html&gt;&lt;head/&gt;&lt;body&gt;&lt;p&gt;When this option is selected, the rules of the selected duration won&apos;t be added to the list of temporary rules in the GUI.&lt;/p&gt;&lt;p&gt;&lt;br/&gt;&lt;/p&gt;&lt;p&gt;Temporary rules will still be valid, and you can use them when prompted to allow/deny a new connection.&lt;/p&gt;&lt;/body&gt;&lt;/html&gt;</source>
-        <translation type="unfinished"></translation>
+        <translation>&lt;html&gt;&lt;head/&gt;&lt;body&gt;&lt;p&gt;Quando esta opção é selecionada, as regras da duração selecionada não serão adicionadas à lista de regras temporárias na GUI.&lt;/p&gt;&lt;p&gt;&lt;br/&gt;&lt;/p&gt;&lt;p&gt;As regras temporárias ainda serão válidas e você pode usá-las quando solicitado a permitir/negar uma nova conexão.&lt;/p&gt;&lt;/body&gt;&lt;/html&gt;</translation>
     </message>
     <message>
         <location filename="../../../opensnitch/res/preferences.ui" line="453"/>
         <source>Don&apos;t save rules of duration</source>
-        <translation type="unfinished"></translation>
+        <translation>Não salve regras de duração</translation>
     </message>
     <message>
         <location filename="../../../opensnitch/res/preferences.ui" line="466"/>
         <source>Time</source>
-        <translation type="unfinished">Tempo</translation>
+        <translation>Tempo</translation>
     </message>
     <message>
         <location filename="../../../opensnitch/res/preferences.ui" line="476"/>
         <source>Destination</source>
-        <translation type="unfinished"></translation>
+        <translation>Destino</translation>
     </message>
     <message>
         <location filename="../../../opensnitch/res/preferences.ui" line="486"/>
         <source>Protocol</source>
-        <translation type="unfinished">Protocolo</translation>
+        <translation>Protocolo</translation>
     </message>
     <message>
         <location filename="../../../opensnitch/res/preferences.ui" line="496"/>
         <source>Process</source>
-        <translation type="unfinished"></translation>
+        <translation>Processo</translation>
     </message>
     <message>
         <location filename="../../../opensnitch/res/preferences.ui" line="506"/>
         <source>Rule</source>
-        <translation type="unfinished">Regra</translation>
+        <translation>Regra</translation>
     </message>
     <message>
         <location filename="../../../opensnitch/res/preferences.ui" line="516"/>
@@ -1052,13 +629,12 @@
     <message>
         <location filename="../../../opensnitch/res/preferences.ui" line="723"/>
         <source>&lt;html&gt;&lt;head/&gt;&lt;body&gt;&lt;p&gt;If checked, opensnitch will prompt you to allow or deny connections that don&apos;t have an asocciated PID, due to several reasons, mostly due to bad state connections.&lt;/p&gt;&lt;p&gt;The pop-up dialog will only contain information about the network connection.&lt;/p&gt;&lt;p&gt;There&apos;re some scenarios where these are valid connections though, like when establishing a VPN using wireguard.&lt;/p&gt;&lt;/body&gt;&lt;/html&gt;</source>
-        <translation type="unfinished"></translation>
+        <translation>&lt;html&gt;&lt;head/&gt;&lt;body&gt;&lt;p&gt;Se marcado, o opensnitch solicitará que você permita ou negue conexões que não tenham um PID asocciado, devido a vários motivos, principalmente devido a conexões de mau estado.&lt;/p&gt;&lt;p&gt;A caixa de diálogo pop-up conterá apenas informações sobre a conexão de rede.&lt;/p&gt;&lt;p&gt;Existem alguns cenários em que essas conexões são válidas, como ao estabelecer uma VPN usando wireguard.&lt;/p&gt;&lt;/body&gt;&lt;/html&gt;</translation>
     </message>
     <message>
         <location filename="../../../opensnitch/res/preferences.ui" line="460"/>
         <source>Events tab columns</source>
->>>>>>> 49c171df
-        <translation type="unfinished"></translation>
+        <translation>Colunas da guia de eventos</translation>
     </message>
 </context>
 <context>
@@ -1685,7 +1261,7 @@
     <message>
         <location filename="../../../opensnitch/res/stats.ui" line="926"/>
         <source>Delete all intercepted hosts</source>
-        <translation type="unfinished">Excluir todos os hosts interceptadas</translation>
+        <translation>Excluir todos os hosts interceptadas</translation>
     </message>
     <message>
         <location filename="../../../opensnitch/res/stats.ui" line="1051"/>
@@ -1695,17 +1271,17 @@
     <message>
         <location filename="../../../opensnitch/res/stats.ui" line="1159"/>
         <source>Delete all intercepted addresses</source>
-        <translation type="unfinished">Excluir todos os endereços interceptados</translation>
+        <translation>Excluir todos os endereços interceptados</translation>
     </message>
     <message>
         <location filename="../../../opensnitch/res/stats.ui" line="1261"/>
         <source>Delete all intercepted ports</source>
-        <translation type="unfinished">Excluir todas as portas interceptadas</translation>
+        <translation>Excluir todas as portas interceptadas</translation>
     </message>
     <message>
         <location filename="../../../opensnitch/res/stats.ui" line="1371"/>
         <source>Delete all intercepted users</source>
-        <translation type="unfinished">Excluir todos os usuários interceptados</translation>
+        <translation>Excluir todos os usuários interceptados</translation>
     </message>
     <message>
         <location filename="../../../opensnitch/res/stats.ui" line="699"/>
@@ -1715,63 +1291,38 @@
     <message>
         <location filename="../../../opensnitch/res/stats.ui" line="665"/>
         <source>Delete connections that matched this rule</source>
-        <translation type="unfinished"></translation>
+        <translation>Exclua conexões que correspondam a esta regra</translation>
     </message>
     <message>
         <location filename="../../../opensnitch/res/stats.ui" line="712"/>
         <source>All applications</source>
-        <translation type="unfinished"></translation>
-    </message>
-    <message>
-        <location filename="../../../opensnitch/res/stats.ui" line="674"/>
-        <source>&lt;html&gt;&lt;head/&gt;&lt;body&gt;&lt;p&gt;&lt;span style=&quot; font-size:7pt;&quot;&gt;(double click on a row to view details of a rule)&lt;/span&gt;&lt;/p&gt;&lt;/body&gt;&lt;/html&gt;</source>
-        <translation>&lt;html&gt;&lt;head/&gt;&lt;body&gt;&lt;p&gt;&lt;span style=&quot; font-size:7pt;&quot;&gt;(clique duas vezes em uma linha para ver os detalhes de uma regra)&lt;/span&gt;&lt;/p&gt;&lt;/body&gt;&lt;/html&gt;</translation>
+        <translation>Todos os aplicativos</translation>
     </message>
 </context>
 <context>
     <name>contextual_menu</name>
     <message>
-<<<<<<< HEAD
-        <location filename="../../../opensnitch/service.py" line="37"/>
-=======
         <location filename="../../../opensnitch/service.py" line="39"/>
->>>>>>> 49c171df
         <source>Statistics</source>
         <translation>Estatísticas</translation>
     </message>
     <message>
-<<<<<<< HEAD
-        <location filename="../../../opensnitch/service.py" line="40"/>
-=======
         <location filename="../../../opensnitch/service.py" line="42"/>
->>>>>>> 49c171df
         <source>Help</source>
         <translation>Ajuda</translation>
     </message>
     <message>
-<<<<<<< HEAD
-        <location filename="../../../opensnitch/service.py" line="41"/>
-=======
         <location filename="../../../opensnitch/service.py" line="43"/>
->>>>>>> 49c171df
         <source>Close</source>
         <translation>Fechar</translation>
     </message>
     <message>
-<<<<<<< HEAD
-        <location filename="../../../opensnitch/service.py" line="38"/>
-=======
         <location filename="../../../opensnitch/service.py" line="40"/>
->>>>>>> 49c171df
         <source>Enable</source>
         <translation>Habilitar</translation>
     </message>
     <message>
-<<<<<<< HEAD
-        <location filename="../../../opensnitch/service.py" line="39"/>
-=======
         <location filename="../../../opensnitch/service.py" line="41"/>
->>>>>>> 49c171df
         <source>Disable</source>
         <translation>Desabilitar</translation>
     </message>
@@ -1804,119 +1355,67 @@
         <translation type="obsolete">Processo desconhecido</translation>
     </message>
     <message>
-<<<<<<< HEAD
-        <location filename="../../../opensnitch/dialogs/prompt.py" line="261"/>
-=======
         <location filename="../../../opensnitch/dialogs/prompt.py" line="265"/>
->>>>>>> 49c171df
         <source>Outgoing connection</source>
         <translation>Conexão de saída</translation>
     </message>
     <message>
-<<<<<<< HEAD
-        <location filename="../../../opensnitch/dialogs/prompt.py" line="266"/>
-=======
         <location filename="../../../opensnitch/dialogs/prompt.py" line="270"/>
->>>>>>> 49c171df
         <source>Process launched from:</source>
         <translation>Processo lançado de:</translation>
     </message>
     <message>
-<<<<<<< HEAD
-        <location filename="../../../opensnitch/dialogs/prompt.py" line="295"/>
-=======
         <location filename="../../../opensnitch/dialogs/prompt.py" line="299"/>
->>>>>>> 49c171df
         <source>from this executable</source>
         <translation>a partir deste executável</translation>
     </message>
     <message>
-<<<<<<< HEAD
-        <location filename="../../../opensnitch/dialogs/prompt.py" line="297"/>
-=======
         <location filename="../../../opensnitch/dialogs/prompt.py" line="301"/>
->>>>>>> 49c171df
         <source>from this command line</source>
         <translation>a partir desta linha de comando</translation>
     </message>
     <message>
-<<<<<<< HEAD
-        <location filename="../../../opensnitch/dialogs/prompt.py" line="301"/>
-=======
         <location filename="../../../opensnitch/dialogs/prompt.py" line="305"/>
->>>>>>> 49c171df
         <source>to port {0}</source>
         <translation>para a porta {0}</translation>
     </message>
     <message>
-<<<<<<< HEAD
-        <location filename="../../../opensnitch/dialogs/prompt.py" line="360"/>
-=======
         <location filename="../../../opensnitch/dialogs/prompt.py" line="364"/>
->>>>>>> 49c171df
         <source>to {0}</source>
         <translation>para {0}</translation>
     </message>
     <message>
-<<<<<<< HEAD
-        <location filename="../../../opensnitch/dialogs/prompt.py" line="304"/>
-=======
         <location filename="../../../opensnitch/dialogs/prompt.py" line="308"/>
->>>>>>> 49c171df
         <source>from user {0}</source>
         <translation>do usuário {0}</translation>
     </message>
     <message>
-<<<<<<< HEAD
-        <location filename="../../../opensnitch/dialogs/prompt.py" line="317"/>
-=======
         <location filename="../../../opensnitch/dialogs/prompt.py" line="321"/>
->>>>>>> 49c171df
         <source>to {0}.*</source>
         <translation>para {0}.*</translation>
     </message>
     <message>
-<<<<<<< HEAD
-        <location filename="../../../opensnitch/dialogs/prompt.py" line="370"/>
-=======
         <location filename="../../../opensnitch/dialogs/prompt.py" line="374"/>
->>>>>>> 49c171df
         <source>to *.{0}</source>
         <translation>para *.{0}</translation>
     </message>
     <message>
-<<<<<<< HEAD
-        <location filename="../../../opensnitch/dialogs/prompt.py" line="374"/>
-=======
         <location filename="../../../opensnitch/dialogs/prompt.py" line="378"/>
->>>>>>> 49c171df
         <source>to *{0}</source>
         <translation>para *{0}</translation>
     </message>
     <message>
-<<<<<<< HEAD
-        <location filename="../../../opensnitch/dialogs/prompt.py" line="407"/>
-=======
         <location filename="../../../opensnitch/dialogs/prompt.py" line="411"/>
->>>>>>> 49c171df
         <source>&lt;b&gt;Remote&lt;/b&gt; process %s running on &lt;b&gt;%s&lt;/b&gt;</source>
         <translation>&lt;b&gt;Processo remoto&lt;/b&gt; %s rodando em &lt;b&gt;%s&lt;/b&gt;</translation>
     </message>
     <message>
-<<<<<<< HEAD
-        <location filename="../../../opensnitch/dialogs/prompt.py" line="411"/>
-=======
         <location filename="../../../opensnitch/dialogs/prompt.py" line="415"/>
->>>>>>> 49c171df
         <source>is connecting to &lt;b&gt;%s&lt;/b&gt; on %s port %d</source>
         <translation>está conectando a &lt;b&gt;%s&lt;/b&gt; em %s na porta %d</translation>
     </message>
     <message>
-<<<<<<< HEAD
-        <location filename="../../../opensnitch/dialogs/prompt.py" line="417"/>
-=======
         <location filename="../../../opensnitch/dialogs/prompt.py" line="421"/>
->>>>>>> 49c171df
         <source>is attempting to resolve &lt;b&gt;%s&lt;/b&gt; via %s, %s port %d</source>
         <translation>está tentando resolver &lt;b&gt;%s&lt;/b&gt; via %s, %s porta %d</translation>
     </message>
@@ -1924,99 +1423,59 @@
 <context>
     <name>preferences</name>
     <message>
-<<<<<<< HEAD
-        <location filename="../../../opensnitch/dialogs/preferences.py" line="247"/>
-=======
         <location filename="../../../opensnitch/dialogs/preferences.py" line="169"/>
->>>>>>> 49c171df
         <source>Server address can not be empty</source>
         <translation>O endereço do servidor não pode estar vazio</translation>
     </message>
     <message>
-<<<<<<< HEAD
-        <location filename="../../../opensnitch/dialogs/preferences.py" line="305"/>
-=======
         <location filename="../../../opensnitch/dialogs/preferences.py" line="385"/>
->>>>>>> 49c171df
         <source>Configuration applied.</source>
         <translation>Configuração aplicada.</translation>
     </message>
     <message>
-<<<<<<< HEAD
-        <location filename="../../../opensnitch/dialogs/preferences.py" line="182"/>
-=======
         <location filename="../../../opensnitch/dialogs/preferences.py" line="260"/>
->>>>>>> 49c171df
         <source>Exception saving config: {0}</source>
         <translation>Configuração de salvamento de exceção: {0}</translation>
     </message>
     <message>
-<<<<<<< HEAD
-        <location filename="../../../opensnitch/dialogs/preferences.py" line="228"/>
-=======
         <location filename="../../../opensnitch/dialogs/preferences.py" line="340"/>
->>>>>>> 49c171df
         <source>Applying configuration on {0} ...</source>
         <translation>Aplicando configuração em {0} ...</translation>
     </message>
     <message>
-<<<<<<< HEAD
-        <location filename="../../../opensnitch/dialogs/preferences.py" line="277"/>
-=======
         <location filename="../../../opensnitch/dialogs/preferences.py" line="199"/>
->>>>>>> 49c171df
         <source>Error loading {0} configuration</source>
         <translation>Erro ao carregar configuração de {0}</translation>
     </message>
     <message>
-<<<<<<< HEAD
-        <location filename="../../../opensnitch/dialogs/preferences.py" line="307"/>
-=======
         <location filename="../../../opensnitch/dialogs/preferences.py" line="387"/>
->>>>>>> 49c171df
         <source>Error applying configuration: {0}</source>
         <translation>Erro ao aplicar configuração: {0}</translation>
     </message>
     <message>
-<<<<<<< HEAD
-        <location filename="../../../opensnitch/dialogs/preferences.py" line="198"/>
-=======
         <location filename="../../../opensnitch/dialogs/preferences.py" line="279"/>
->>>>>>> 49c171df
         <source>Warning</source>
         <translation>Aviso</translation>
     </message>
     <message>
-<<<<<<< HEAD
-        <location filename="../../../opensnitch/dialogs/preferences.py" line="198"/>
-=======
         <location filename="../../../opensnitch/dialogs/preferences.py" line="279"/>
->>>>>>> 49c171df
         <source>You must select a file for the database&lt;br&gt;or choose &quot;In memory&quot; type.</source>
         <translation>Você deve selecionar um arquivo para o banco de dados&lt;br&gt;ou escolher o tipo &quot;Na memória&quot;.</translation>
     </message>
     <message>
-<<<<<<< HEAD
-        <location filename="../../../opensnitch/dialogs/preferences.py" line="204"/>
-=======
         <location filename="../../../opensnitch/dialogs/preferences.py" line="285"/>
->>>>>>> 49c171df
         <source>DB type changed</source>
         <translation>Tipo de banco de dados alterado</translation>
     </message>
     <message>
-<<<<<<< HEAD
-        <location filename="../../../opensnitch/dialogs/preferences.py" line="204"/>
-=======
         <location filename="../../../opensnitch/dialogs/preferences.py" line="285"/>
->>>>>>> 49c171df
         <source>Restart the GUI in order effects to take effect</source>
         <translation>Reinicie a GUI para que os efeitos tenham efeito</translation>
     </message>
     <message>
         <location filename="../../../opensnitch/dialogs/preferences.py" line="416"/>
         <source>Hover the mouse over the texts to display the help&lt;br&gt;&lt;br&gt;Don&apos;t forget to visit the wiki: &lt;a href=&quot;{0}&quot;&gt;{0}&lt;/a&gt;</source>
-        <translation type="unfinished"></translation>
+        <translation>Passe o mouse sobre os textos para exibir a ajuda&lt;br&gt;&lt;br&gt;Não se esqueça de visitar a wiki: &lt;a href=&quot;{0}&quot;&gt;{0}&lt;/a&gt;</translation>
     </message>
 </context>
 <context>
@@ -2054,128 +1513,72 @@
         <translation>Regra aplicada.</translation>
     </message>
     <message>
-<<<<<<< HEAD
-        <location filename="../../../opensnitch/dialogs/ruleseditor.py" line="392"/>
-=======
         <location filename="../../../opensnitch/dialogs/ruleseditor.py" line="395"/>
->>>>>>> 49c171df
         <source>protocol can not be empty, or uncheck it</source>
         <translation>protocolo não pode estar vazio ou desmarque-o</translation>
     </message>
     <message>
-<<<<<<< HEAD
-        <location filename="../../../opensnitch/dialogs/ruleseditor.py" line="406"/>
-=======
         <location filename="../../../opensnitch/dialogs/ruleseditor.py" line="409"/>
->>>>>>> 49c171df
         <source>Protocol regexp error</source>
         <translation>Erro de expressão de protocolo</translation>
     </message>
     <message>
-<<<<<<< HEAD
-        <location filename="../../../opensnitch/dialogs/ruleseditor.py" line="410"/>
-=======
         <location filename="../../../opensnitch/dialogs/ruleseditor.py" line="413"/>
->>>>>>> 49c171df
         <source>process path can not be empty</source>
         <translation>o caminho do processo não pode estar vazio</translation>
     </message>
     <message>
-<<<<<<< HEAD
-        <location filename="../../../opensnitch/dialogs/ruleseditor.py" line="424"/>
-=======
         <location filename="../../../opensnitch/dialogs/ruleseditor.py" line="427"/>
->>>>>>> 49c171df
         <source>Process path regexp error</source>
         <translation>Erro de expressão regular do caminho do processo</translation>
     </message>
     <message>
-<<<<<<< HEAD
-        <location filename="../../../opensnitch/dialogs/ruleseditor.py" line="428"/>
-=======
         <location filename="../../../opensnitch/dialogs/ruleseditor.py" line="431"/>
->>>>>>> 49c171df
         <source>command line can not be empty</source>
         <translation>a linha de comando não pode estar vazia</translation>
     </message>
     <message>
-<<<<<<< HEAD
-        <location filename="../../../opensnitch/dialogs/ruleseditor.py" line="442"/>
-=======
         <location filename="../../../opensnitch/dialogs/ruleseditor.py" line="445"/>
->>>>>>> 49c171df
         <source>Command line regexp error</source>
         <translation>Erro de expressão regular da linha de comando</translation>
     </message>
     <message>
-<<<<<<< HEAD
-        <location filename="../../../opensnitch/dialogs/ruleseditor.py" line="446"/>
-=======
         <location filename="../../../opensnitch/dialogs/ruleseditor.py" line="449"/>
->>>>>>> 49c171df
         <source>Dest port can not be empty</source>
         <translation>A porta de destino não pode estar vazia</translation>
     </message>
     <message>
-<<<<<<< HEAD
-        <location filename="../../../opensnitch/dialogs/ruleseditor.py" line="460"/>
-=======
         <location filename="../../../opensnitch/dialogs/ruleseditor.py" line="463"/>
->>>>>>> 49c171df
         <source>Dst port regexp error</source>
         <translation>Erro de expressão regular da porta Dst</translation>
     </message>
     <message>
-<<<<<<< HEAD
-        <location filename="../../../opensnitch/dialogs/ruleseditor.py" line="464"/>
-=======
         <location filename="../../../opensnitch/dialogs/ruleseditor.py" line="467"/>
->>>>>>> 49c171df
         <source>Dest host can not be empty</source>
         <translation>Dest host não pode estar vazio</translation>
     </message>
     <message>
-<<<<<<< HEAD
-        <location filename="../../../opensnitch/dialogs/ruleseditor.py" line="478"/>
-=======
         <location filename="../../../opensnitch/dialogs/ruleseditor.py" line="481"/>
->>>>>>> 49c171df
         <source>Dst host regexp error</source>
         <translation>Erro de expressão regular do host Dst</translation>
     </message>
     <message>
-<<<<<<< HEAD
-        <location filename="../../../opensnitch/dialogs/ruleseditor.py" line="482"/>
-=======
         <location filename="../../../opensnitch/dialogs/ruleseditor.py" line="485"/>
->>>>>>> 49c171df
         <source>Dest IP/Network can not be empty</source>
         <translation>O IP/rede de destino não pode estar vazio</translation>
     </message>
     <message>
-<<<<<<< HEAD
-        <location filename="../../../opensnitch/dialogs/ruleseditor.py" line="504"/>
-=======
         <location filename="../../../opensnitch/dialogs/ruleseditor.py" line="507"/>
->>>>>>> 49c171df
         <source>Dst IP regexp error</source>
         <translation>Erro de expressão regular de IP Dst</translation>
     </message>
     <message>
-<<<<<<< HEAD
-        <location filename="../../../opensnitch/dialogs/ruleseditor.py" line="516"/>
-=======
         <location filename="../../../opensnitch/dialogs/ruleseditor.py" line="519"/>
->>>>>>> 49c171df
         <source>User ID can not be empty</source>
         <translation>O ID do usuário não pode estar vazio</translation>
     </message>
     <message>
-<<<<<<< HEAD
-        <location filename="../../../opensnitch/dialogs/ruleseditor.py" line="530"/>
-=======
         <location filename="../../../opensnitch/dialogs/ruleseditor.py" line="533"/>
->>>>>>> 49c171df
         <source>User ID regexp error</source>
         <translation>Erro de expressão regular do ID do usuário</translation>
     </message>
@@ -2185,38 +1588,22 @@
         <translation>Erro ao aplicar regra: {0}</translation>
     </message>
     <message>
-<<<<<<< HEAD
-        <location filename="../../../opensnitch/dialogs/ruleseditor.py" line="570"/>
-=======
         <location filename="../../../opensnitch/dialogs/ruleseditor.py" line="573"/>
->>>>>>> 49c171df
         <source>&lt;b&gt;Rule not supported&lt;/b&gt;</source>
         <translation>&lt;b&gt;Regra não suportada&lt;/b&gt;</translation>
     </message>
     <message>
-<<<<<<< HEAD
-        <location filename="../../../opensnitch/dialogs/ruleseditor.py" line="534"/>
-=======
         <location filename="../../../opensnitch/dialogs/ruleseditor.py" line="537"/>
->>>>>>> 49c171df
         <source>Lists field cannot be empty</source>
         <translation>O campo de listas não pode estar vazio</translation>
     </message>
     <message>
-<<<<<<< HEAD
-        <location filename="../../../opensnitch/dialogs/ruleseditor.py" line="536"/>
-=======
         <location filename="../../../opensnitch/dialogs/ruleseditor.py" line="539"/>
->>>>>>> 49c171df
         <source>Lists field must be a directory</source>
         <translation>O campo de listas deve ser um diretório</translation>
     </message>
     <message>
-<<<<<<< HEAD
-        <location filename="../../../opensnitch/dialogs/ruleseditor.py" line="287"/>
-=======
         <location filename="../../../opensnitch/dialogs/ruleseditor.py" line="290"/>
->>>>>>> 49c171df
         <source>&lt;b&gt;Error loading rule&lt;/b&gt;</source>
         <translation>&lt;b&gt;Erro ao carregar regra&lt;/b&gt;</translation>
     </message>
@@ -2224,194 +1611,102 @@
 <context>
     <name>stats</name>
     <message>
-<<<<<<< HEAD
-        <location filename="../../../opensnitch/dialogs/stats.py" line="272"/>
-=======
         <location filename="../../../opensnitch/dialogs/stats.py" line="284"/>
->>>>>>> 49c171df
         <source>Not running</source>
         <translation>Desativado</translation>
     </message>
     <message>
-<<<<<<< HEAD
-        <location filename="../../../opensnitch/dialogs/stats.py" line="273"/>
-=======
         <location filename="../../../opensnitch/dialogs/stats.py" line="285"/>
->>>>>>> 49c171df
         <source>Disabled</source>
         <translation>Desativado</translation>
     </message>
     <message>
-<<<<<<< HEAD
-        <location filename="../../../opensnitch/dialogs/stats.py" line="274"/>
-=======
         <location filename="../../../opensnitch/dialogs/stats.py" line="286"/>
->>>>>>> 49c171df
         <source>Running</source>
         <translation>Ativado</translation>
     </message>
     <message>
-<<<<<<< HEAD
-        <location filename="../../../opensnitch/dialogs/stats.py" line="672"/>
-=======
         <location filename="../../../opensnitch/dialogs/stats.py" line="668"/>
->>>>>>> 49c171df
         <source>    Your are about to delete this rule.    </source>
         <translation>    Você está prestes a excluir esta regra.    </translation>
     </message>
     <message>
-<<<<<<< HEAD
-        <location filename="../../../opensnitch/dialogs/stats.py" line="970"/>
-=======
         <location filename="../../../opensnitch/dialogs/stats.py" line="1003"/>
->>>>>>> 49c171df
         <source>    Are you sure?</source>
         <translation>    Você tem certeza?</translation>
     </message>
     <message>
-<<<<<<< HEAD
-        <location filename="../../../opensnitch/dialogs/stats.py" line="454"/>
-=======
         <location filename="../../../opensnitch/dialogs/stats.py" line="475"/>
->>>>>>> 49c171df
         <source>OpenSnitch Network Statistics {0}</source>
         <translation>Estatísticas da rede OpenSnitch {0}</translation>
     </message>
     <message>
-<<<<<<< HEAD
-        <location filename="../../../opensnitch/dialogs/stats.py" line="456"/>
-=======
         <location filename="../../../opensnitch/dialogs/stats.py" line="477"/>
->>>>>>> 49c171df
         <source>OpenSnitch Network Statistics for {0}</source>
         <translation>Estatísticas da rede OpenSnitch para {0}</translation>
     </message>
     <message>
-<<<<<<< HEAD
-        <location filename="../../../opensnitch/dialogs/stats.py" line="258"/>
-=======
         <location filename="../../../opensnitch/dialogs/stats.py" line="293"/>
->>>>>>> 49c171df
         <source>Name</source>
         <translation type="obsolete">Nome</translation>
     </message>
     <message>
-<<<<<<< HEAD
-        <location filename="../../../opensnitch/dialogs/stats.py" line="259"/>
-=======
         <location filename="../../../opensnitch/dialogs/stats.py" line="294"/>
->>>>>>> 49c171df
         <source>Address</source>
         <translation type="obsolete">Endereço</translation>
     </message>
     <message>
-<<<<<<< HEAD
-        <location filename="../../../opensnitch/dialogs/stats.py" line="260"/>
-        <source>Status</source>
-        <translation>Estado</translation>
-    </message>
-    <message>
-        <location filename="../../../opensnitch/dialogs/stats.py" line="261"/>
-        <source>Hostname</source>
-        <translation type="unfinished"></translation>
-    </message>
-    <message>
-        <location filename="../../../opensnitch/dialogs/stats.py" line="262"/>
-=======
         <location filename="../../../opensnitch/dialogs/stats.py" line="295"/>
         <source>Status</source>
         <translation type="obsolete">Estado</translation>
     </message>
     <message>
         <location filename="../../../opensnitch/dialogs/stats.py" line="297"/>
->>>>>>> 49c171df
         <source>Version</source>
         <translation type="obsolete">Versão</translation>
     </message>
     <message>
-<<<<<<< HEAD
-        <location filename="../../../opensnitch/dialogs/stats.py" line="263"/>
-=======
         <location filename="../../../opensnitch/dialogs/stats.py" line="298"/>
->>>>>>> 49c171df
         <source>Rules</source>
         <translation type="obsolete">Regras</translation>
     </message>
     <message>
-<<<<<<< HEAD
-        <location filename="../../../opensnitch/dialogs/stats.py" line="264"/>
-=======
         <location filename="../../../opensnitch/dialogs/stats.py" line="299"/>
->>>>>>> 49c171df
         <source>Time</source>
         <translation type="obsolete">Tempo</translation>
     </message>
     <message>
-<<<<<<< HEAD
-        <location filename="../../../opensnitch/dialogs/stats.py" line="265"/>
-=======
         <location filename="../../../opensnitch/dialogs/stats.py" line="300"/>
->>>>>>> 49c171df
         <source>Action</source>
         <translation type="obsolete">Ação</translation>
     </message>
     <message>
-<<<<<<< HEAD
-        <location filename="../../../opensnitch/dialogs/stats.py" line="266"/>
-        <source>Duration</source>
-        <translation>Duração</translation>
-    </message>
-    <message>
-        <location filename="../../../opensnitch/dialogs/stats.py" line="267"/>
-        <source>Node</source>
-        <translation type="unfinished"></translation>
-    </message>
-    <message>
-        <location filename="../../../opensnitch/dialogs/stats.py" line="269"/>
-=======
         <location filename="../../../opensnitch/dialogs/stats.py" line="301"/>
         <source>Duration</source>
         <translation type="obsolete">Duração</translation>
     </message>
     <message>
         <location filename="../../../opensnitch/dialogs/stats.py" line="304"/>
->>>>>>> 49c171df
         <source>Hits</source>
         <translation type="obsolete">Acertos</translation>
     </message>
     <message>
-<<<<<<< HEAD
-        <location filename="../../../opensnitch/dialogs/stats.py" line="270"/>
-=======
         <location filename="../../../opensnitch/dialogs/stats.py" line="305"/>
->>>>>>> 49c171df
         <source>Protocol</source>
         <translation type="obsolete">Protocolo</translation>
     </message>
     <message>
-<<<<<<< HEAD
-        <location filename="../../../opensnitch/dialogs/stats.py" line="1362"/>
-=======
         <location filename="../../../opensnitch/dialogs/stats.py" line="1490"/>
->>>>>>> 49c171df
         <source>Save as CSV</source>
         <translation>Salvar como CSV</translation>
     </message>
     <message>
-<<<<<<< HEAD
-        <location filename="../../../opensnitch/dialogs/stats.py" line="268"/>
-=======
         <location filename="../../../opensnitch/dialogs/stats.py" line="303"/>
->>>>>>> 49c171df
         <source>Enabled</source>
         <translation type="obsolete">Ativado</translation>
     </message>
     <message>
-<<<<<<< HEAD
-        <location filename="../../../opensnitch/dialogs/stats.py" line="664"/>
-=======
         <location filename="../../../opensnitch/dialogs/stats.py" line="660"/>
->>>>>>> 49c171df
         <source>Delete</source>
         <translation>Deletar</translation>
     </message>
@@ -2421,112 +1716,62 @@
         <translation type="obsolete">&lt;b&gt;Erro:&lt;/b&gt;&lt;br&gt;&lt;br&gt;{0}</translation>
     </message>
     <message>
-<<<<<<< HEAD
-        <location filename="../../../opensnitch/dialogs/stats.py" line="657"/>
-=======
         <location filename="../../../opensnitch/dialogs/stats.py" line="653"/>
->>>>>>> 49c171df
         <source>Disable</source>
         <translation>Desabilitar</translation>
     </message>
     <message>
-<<<<<<< HEAD
-        <location filename="../../../opensnitch/dialogs/stats.py" line="659"/>
-=======
         <location filename="../../../opensnitch/dialogs/stats.py" line="655"/>
->>>>>>> 49c171df
         <source>Enable</source>
         <translation>Habilitar</translation>
     </message>
     <message>
-<<<<<<< HEAD
-        <location filename="../../../opensnitch/dialogs/stats.py" line="662"/>
-=======
         <location filename="../../../opensnitch/dialogs/stats.py" line="658"/>
->>>>>>> 49c171df
         <source>Duplicate</source>
         <translation>Duplicado</translation>
     </message>
     <message>
-<<<<<<< HEAD
-        <location filename="../../../opensnitch/dialogs/stats.py" line="663"/>
-=======
         <location filename="../../../opensnitch/dialogs/stats.py" line="659"/>
->>>>>>> 49c171df
         <source>Edit</source>
         <translation>Editar</translation>
     </message>
     <message>
-<<<<<<< HEAD
-        <location filename="../../../opensnitch/dialogs/stats.py" line="790"/>
-=======
         <location filename="../../../opensnitch/dialogs/stats.py" line="786"/>
->>>>>>> 49c171df
         <source>Rule not found by that name and node</source>
         <translation>Regra não encontrada por esse nome e node</translation>
     </message>
     <message>
-<<<<<<< HEAD
-        <location filename="../../../opensnitch/dialogs/stats.py" line="597"/>
-=======
         <location filename="../../../opensnitch/dialogs/stats.py" line="591"/>
->>>>>>> 49c171df
         <source>&lt;b&gt;Error:&lt;/b&gt;&lt;br&gt;&lt;br&gt;</source>
         <comment>{0}</comment>
         <translation>&lt;b&gt;Erro:&lt;/b&gt;&lt;br&gt;&lt;br&gt;</translation>
     </message>
     <message>
-<<<<<<< HEAD
-        <location filename="../../../opensnitch/dialogs/stats.py" line="604"/>
-=======
         <location filename="../../../opensnitch/dialogs/stats.py" line="598"/>
->>>>>>> 49c171df
         <source>Warning:</source>
         <translation>Atenção:</translation>
     </message>
     <message>
-<<<<<<< HEAD
-        <location filename="../../../opensnitch/dialogs/stats.py" line="644"/>
-=======
         <location filename="../../../opensnitch/dialogs/stats.py" line="640"/>
->>>>>>> 49c171df
         <source>Allow</source>
         <translation>Permitir</translation>
     </message>
     <message>
-<<<<<<< HEAD
-        <location filename="../../../opensnitch/dialogs/stats.py" line="645"/>
-=======
         <location filename="../../../opensnitch/dialogs/stats.py" line="641"/>
->>>>>>> 49c171df
         <source>Deny</source>
         <translation>Negar</translation>
     </message>
     <message>
-<<<<<<< HEAD
-        <location filename="../../../opensnitch/dialogs/stats.py" line="648"/>
-=======
         <location filename="../../../opensnitch/dialogs/stats.py" line="644"/>
->>>>>>> 49c171df
         <source>Always</source>
         <translation>Sempre</translation>
     </message>
     <message>
-<<<<<<< HEAD
-        <location filename="../../../opensnitch/dialogs/stats.py" line="649"/>
-=======
         <location filename="../../../opensnitch/dialogs/stats.py" line="645"/>
->>>>>>> 49c171df
         <source>Until reboot</source>
         <translation>Até reiniciar</translation>
     </message>
     <message>
-<<<<<<< HEAD
-        <location filename="../../../opensnitch/dialogs/stats.py" line="970"/>
-        <source>    You are about to delete this rule.    </source>
-        <translation>    Você está prestes a excluir esta regra.    </translation>
-    </message>
-=======
         <location filename="../../../opensnitch/dialogs/stats.py" line="1003"/>
         <source>    You are about to delete this rule.    </source>
         <translation>    Você está prestes a excluir esta regra.    </translation>
@@ -2618,19 +1863,19 @@
         <location filename="../../../opensnitch/dialogs/stats.py" line="261"/>
         <source>Name</source>
         <comment>This is a word, without spaces and symbols.</comment>
-        <translation type="unfinished">Nome</translation>
+        <translation>Nome</translation>
     </message>
     <message>
         <location filename="../../../opensnitch/dialogs/stats.py" line="262"/>
         <source>Address</source>
         <comment>This is a word, without spaces and symbols.</comment>
-        <translation type="unfinished">Endereço</translation>
+        <translation>Endereço</translation>
     </message>
     <message>
         <location filename="../../../opensnitch/dialogs/stats.py" line="263"/>
         <source>Status</source>
         <comment>This is a word, without spaces and symbols.</comment>
-        <translation type="unfinished">Estado</translation>
+        <translation>Estado</translation>
     </message>
     <message>
         <location filename="../../../opensnitch/dialogs/stats.py" line="264"/>
@@ -2642,31 +1887,31 @@
         <location filename="../../../opensnitch/dialogs/stats.py" line="265"/>
         <source>Version</source>
         <comment>This is a word, without spaces and symbols.</comment>
-        <translation type="unfinished">Versão</translation>
+        <translation>Versão</translation>
     </message>
     <message>
         <location filename="../../../opensnitch/dialogs/stats.py" line="266"/>
         <source>Rules</source>
         <comment>This is a word, without spaces and symbols.</comment>
-        <translation type="unfinished">Regras</translation>
+        <translation>Regras</translation>
     </message>
     <message>
         <location filename="../../../opensnitch/dialogs/stats.py" line="267"/>
         <source>Time</source>
         <comment>This is a word, without spaces and symbols.</comment>
-        <translation type="unfinished">Tempo</translation>
+        <translation>Tempo</translation>
     </message>
     <message>
         <location filename="../../../opensnitch/dialogs/stats.py" line="268"/>
         <source>Action</source>
         <comment>This is a word, without spaces and symbols.</comment>
-        <translation type="unfinished">Ação</translation>
+        <translation>Ação</translation>
     </message>
     <message>
         <location filename="../../../opensnitch/dialogs/stats.py" line="269"/>
         <source>Duration</source>
         <comment>This is a word, without spaces and symbols.</comment>
-        <translation type="unfinished">Duração</translation>
+        <translation>Duração</translation>
     </message>
     <message>
         <location filename="../../../opensnitch/dialogs/stats.py" line="270"/>
@@ -2678,37 +1923,37 @@
         <location filename="../../../opensnitch/dialogs/stats.py" line="271"/>
         <source>Enabled</source>
         <comment>This is a word, without spaces and symbols.</comment>
-        <translation type="unfinished">Ativado</translation>
+        <translation>Habilitado</translation>
     </message>
     <message>
         <location filename="../../../opensnitch/dialogs/stats.py" line="272"/>
         <source>Hits</source>
         <comment>This is a word, without spaces and symbols.</comment>
-        <translation type="unfinished">Acertos</translation>
+        <translation>Acessos</translation>
     </message>
     <message>
         <location filename="../../../opensnitch/dialogs/stats.py" line="273"/>
         <source>Protocol</source>
         <comment>This is a word, without spaces and symbols.</comment>
-        <translation type="unfinished">Protocolo</translation>
+        <translation>Protocolo</translation>
     </message>
     <message>
         <location filename="../../../opensnitch/dialogs/stats.py" line="274"/>
         <source>Process</source>
         <comment>This is a word, without spaces and symbols.</comment>
-        <translation type="unfinished"></translation>
+        <translation>Processo</translation>
     </message>
     <message>
         <location filename="../../../opensnitch/dialogs/stats.py" line="276"/>
         <source>Destination</source>
         <comment>This is a word, without spaces and symbols.</comment>
-        <translation type="unfinished"></translation>
+        <translation>Destino</translation>
     </message>
     <message>
         <location filename="../../../opensnitch/dialogs/stats.py" line="280"/>
         <source>Rule</source>
         <comment>This is a word, without spaces and symbols.</comment>
-        <translation type="unfinished">Regra</translation>
+        <translation>Regra</translation>
     </message>
     <message>
         <location filename="../../../opensnitch/dialogs/stats.py" line="281"/>
@@ -2746,6 +1991,5 @@
         <comment>This is a word, without spaces and symbols.</comment>
         <translation type="unfinished"></translation>
     </message>
->>>>>>> 49c171df
 </context>
 </TS>