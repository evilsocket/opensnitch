--- conflicted
+++ resolved
@@ -46,7 +46,6 @@
 	}
 )
 
-<<<<<<< HEAD
 // Error formats the errors for both IPv4 and IPv6 errors.
 func (e *FirewallError) Error() string {
 	return fmt.Sprintf("IPv4 error: %v, IPv6 error: %v", e.Err4, e.Err6)
@@ -61,11 +60,9 @@
 	s.RLock()
 	defer s.RUnlock()
 	return s.ch
-=======
 // ErrorsChan returns the channel where the errors are sent to.
 func (c *Common) ErrorsChan() <-chan string {
 	return c.ErrChan
->>>>>>> 2ec37ed5
 }
 
 // ErrChanEmpty checks if the errors channel is empty.
