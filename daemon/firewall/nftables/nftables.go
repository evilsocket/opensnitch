--- conflicted
+++ resolved
@@ -123,17 +123,10 @@
 		return
 	}
 
-<<<<<<< HEAD
-	if err := n.QueueDNSResponses(true, true); err != nil {
-		log.Error("Error while running DNS nftables rule: %s", err)
-	}
-	if err := n.QueueConnections(true, true); err != nil {
-=======
 	if err, _ := n.QueueDNSResponses(common.EnableRule, common.EnableRule); err != nil {
 		log.Error("Error while running DNS nftables rule: %s", err)
 	}
 	if err, _ := n.QueueConnections(common.EnableRule, common.EnableRule); err != nil {
->>>>>>> 2ec37ed5
 		log.Error("Error while running conntrack nftables rule: %s", err)
 	}
 	// start monitoring firewall rules to intercept network traffic.
